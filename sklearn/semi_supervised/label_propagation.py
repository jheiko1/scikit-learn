# coding=utf8
"""
Label propagation in the context of this module refers to a set of
semisupervised classification algorithms. In the high level, these algorithms
work by forming a fully-connected graph between all points given and solving
for the steady-state distribution of labels at each point.

These algorithms perform very well in practice. The cost of running can be very
expensive, at approximately O(N^3) where N is the number of (labeled and
unlabeled) points. The theory (why they perform so well) is motivated by
intuitions from random walk algorithms and geometric relationships in the data.
For more information see the references below.

Model Features
--------------
Label clamping:
  The algorithm tries to learn distributions of labels over the dataset. In the
  "Hard Clamp" mode, the true ground labels are never allowed to change. They
  are clamped into position. In the "Soft Clamp" mode, they are allowed some
  wiggle room, but some alpha of their original value will always be retained.
  Hard clamp is the same as soft clamping with alpha set to 1.

Kernel:
  A function which projects a vector into some higher dimensional space. This
  implementation supprots RBF and KNN kernels. Using the RBF kernel generates
  a dense matrix of size O(N^2). KNN kernel will generate a sparse matrix of
  size O(k*N) which will run much faster. See the documentation for SVMs for
  more info on kernels.

Examples
--------
>>> from sklearn import datasets
>>> from sklearn.semi_supervised import LabelPropagation
>>> label_prop_model = LabelPropagation()
>>> iris = datasets.load_iris()
>>> random_unlabeled_points = np.where(np.random.random_integers(0, 1,
...        size=len(iris.target)))
>>> labels = np.copy(iris.target)
>>> labels[random_unlabeled_points] = -1
>>> label_prop_model.fit(iris.data, labels)
... # doctest: +NORMALIZE_WHITESPACE +ELLIPSIS
LabelPropagation(...)

Notes
-----
References:
[1] Yoshua Bengio, Olivier Delalleau, Nicolas Le Roux. In Semi-Supervised
Learning (2006), pp. 193-216

[2] Olivier Delalleau, Yoshua Bengio, Nicolas Le Roux. Efficient
Non-Parametric Function Induction in Semi-Supervised Learning. AISTAT 2005
"""

# Authors: Clay Woolam <clay@woolam.org>
# Licence: BSD
from abc import ABCMeta, abstractmethod
from scipy import sparse
import numpy as np

from ..base import BaseEstimator, ClassifierMixin
from ..metrics.pairwise import rbf_kernel
from ..utils.graph import graph_laplacian
from ..utils.extmath import safe_sparse_dot
<<<<<<< HEAD
from ..utils.validation import check_arrays
=======
from ..utils.validation import check_X_y, check_is_fitted
>>>>>>> 09dc09a1
from ..externals import six
from ..neighbors.unsupervised import NearestNeighbors


### Helper functions

def _not_converged(y_truth, y_prediction, tol=1e-3):
    """basic convergence check"""
    return np.abs(y_truth - y_prediction).sum() > tol


class BaseLabelPropagation(six.with_metaclass(ABCMeta, BaseEstimator,
                                              ClassifierMixin)):
    """Base class for label propagation module.

    Parameters
    ----------
    kernel : {'knn', 'rbf'}
        String identifier for kernel function to use.
        Only 'rbf' and 'knn' kernels are currently supported..

    gamma : float
        Parameter for rbf kernel

    alpha : float
        Clamping factor

    max_iter : float
        Change maximum number of iterations allowed

    tol : float
        Convergence tolerance: threshold to consider the system at steady
        state

    n_neighbors : integer > 0
        Parameter for knn kernel
 
    """

    def __init__(self, kernel='rbf', gamma=20, n_neighbors=7,
                 alpha=1, max_iter=30, tol=1e-3):

        self.max_iter = max_iter
        self.tol = tol

        # kernel parameters
        self.kernel = kernel
        self.gamma = gamma
        self.n_neighbors = n_neighbors

        # clamping factor
        self.alpha = alpha

    def _get_kernel(self, X, y=None):
        if self.kernel == "rbf":
            if y is None:
                return rbf_kernel(X, X, gamma=self.gamma)
            else:
                return rbf_kernel(X, y, gamma=self.gamma)
        elif self.kernel == "knn":
            if self.nn_fit is None:
                self.nn_fit = NearestNeighbors(self.n_neighbors).fit(X)
            if y is None:
                return self.nn_fit.kneighbors_graph(self.nn_fit._fit_X,
                                                    self.n_neighbors,
                                                    mode='connectivity')
            else:
                return self.nn_fit.kneighbors(y, return_distance=False)
        else:
            raise ValueError("%s is not a valid kernel. Only rbf and knn"
                             " are supported at this time" % self.kernel)

    @abstractmethod
    def _build_graph(self):
        raise NotImplementedError("Graph construction must be implemented"
                                  " to fit a label propagation model.")

    def predict(self, X):
        """Performs inductive inference across the model.

        Parameters
        ----------
        X : array_like, shape = [n_samples, n_features]

        Returns
        -------
        y : array_like, shape = [n_samples]
            Predictions for input data
        """
        probas = self.predict_proba(X)
        return self.classes_[np.argmax(probas, axis=1)].ravel()

    def predict_proba(self, X):
        """Predict probability for each possible outcome.

        Compute the probability estimates for each single sample in X
        and each possible outcome seen during training (categorical
        distribution).

        Parameters
        ----------
        X : array_like, shape = [n_samples, n_features]

        Returns
        -------
        probabilities : array, shape = [n_samples, n_classes]
            Normalized probability distributions across
            class labels
        """
        check_is_fitted(self, 'X_')

        if sparse.isspmatrix(X):
            X_2d = X
        else:
            X_2d = np.atleast_2d(X)
        weight_matrices = self._get_kernel(self.X_, X_2d)
        if self.kernel == 'knn':
            probabilities = []
            for weight_matrix in weight_matrices:
                ine = np.sum(self.label_distributions_[weight_matrix], axis=0)
                probabilities.append(ine)
            probabilities = np.array(probabilities)
        else:
            weight_matrices = weight_matrices.T
            probabilities = np.dot(weight_matrices, self.label_distributions_)
        normalizer = np.atleast_2d(np.sum(probabilities, axis=1)).T
        probabilities /= normalizer
        return probabilities

    def fit(self, X, y):
        """Fit a semi-supervised label propagation model based

        All the input data is provided matrix X (labeled and unlabeled)
        and corresponding label matrix y with a dedicated marker value for
        unlabeled samples.

        Parameters
        ----------
        X : array-like, shape = [n_samples, n_features]
            A {n_samples by n_samples} size matrix will be created from this

        y : array_like, shape = [n_samples]
            n_labeled_samples (unlabeled points are marked as -1)
            All unlabeled samples will be transductively assigned labels

        Returns
        -------
        self : returns an instance of self.
        """
<<<<<<< HEAD
        X, y = check_arrays(X, y)
=======
        X, y = check_X_y(X, y)
>>>>>>> 09dc09a1
        self.X_ = X

        # actual graph construction (implementations should override this)
        graph_matrix = self._build_graph()

        # label construction
        # construct a categorical distribution for classification only
        classes = np.unique(y)
        classes = (classes[classes != -1])
        self.classes_ = classes

        n_samples, n_classes = len(y), len(classes)

        y = np.asarray(y)
        unlabeled = y == -1
        clamp_weights = np.ones((n_samples, 1))
        clamp_weights[unlabeled, 0] = self.alpha

        # initialize distributions
        self.label_distributions_ = np.zeros((n_samples, n_classes))
        for label in classes:
            self.label_distributions_[y == label, classes == label] = 1

        y_static = np.copy(self.label_distributions_)
        if self.alpha > 0.:
            y_static *= 1 - self.alpha
        y_static[unlabeled] = 0

        l_previous = np.zeros((self.X_.shape[0], n_classes))

        remaining_iter = self.max_iter
        if sparse.isspmatrix(graph_matrix):
            graph_matrix = graph_matrix.tocsr()
        while (_not_converged(self.label_distributions_, l_previous, self.tol)
                and remaining_iter > 1):
            l_previous = self.label_distributions_
            self.label_distributions_ = safe_sparse_dot(
                graph_matrix, self.label_distributions_)
            # clamp
            self.label_distributions_ = np.multiply(
                clamp_weights, self.label_distributions_) + y_static
            remaining_iter -= 1

        normalizer = np.sum(self.label_distributions_, axis=1)[:, np.newaxis]
        self.label_distributions_ /= normalizer
        # set the transduction item
        transduction = self.classes_[np.argmax(self.label_distributions_,
                                               axis=1)]
        self.transduction_ = transduction.ravel()
        self.n_iter_ = self.max_iter - remaining_iter
        return self


class LabelPropagation(BaseLabelPropagation):
    """Label Propagation classifier

    Parameters
    ----------
    kernel : {'knn', 'rbf'}
        String identifier for kernel function to use.
        Only 'rbf' and 'knn' kernels are currently supported..
    gamma : float
        Parameter for rbf kernel
    n_neighbors : integer > 0
        Parameter for knn kernel
    alpha : float
        Clamping factor
    max_iter : float
        Change maximum number of iterations allowed
    tol : float
        Convergence tolerance: threshold to consider the system at steady
        state

    Attributes
    ----------
    X_ : array, shape = [n_samples, n_features]
        Input array.

    classes_ : array, shape = [n_classes]
        The distinct labels used in classifying instances.

    label_distributions_ : array, shape = [n_samples, n_classes]
        Categorical distribution for each item.

    transduction_ : array, shape = [n_samples]
        Label assigned to each item via the transduction.

    n_iter_ : int
        Number of iterations run.

    Examples
    --------
    >>> from sklearn import datasets
    >>> from sklearn.semi_supervised import LabelPropagation
    >>> label_prop_model = LabelPropagation()
    >>> iris = datasets.load_iris()
    >>> random_unlabeled_points = np.where(np.random.random_integers(0, 1,
    ...    size=len(iris.target)))
    >>> labels = np.copy(iris.target)
    >>> labels[random_unlabeled_points] = -1
    >>> label_prop_model.fit(iris.data, labels)
    ... # doctest: +NORMALIZE_WHITESPACE +ELLIPSIS
    LabelPropagation(...)

    References
    ----------
    Xiaojin Zhu and Zoubin Ghahramani. Learning from labeled and unlabeled data
    with label propagation. Technical Report CMU-CALD-02-107, Carnegie Mellon
    University, 2002 http://pages.cs.wisc.edu/~jerryzhu/pub/CMU-CALD-02-107.pdf

    See Also
    --------
    LabelSpreading : Alternate label propagation strategy more robust to noise
    """
    def _build_graph(self):
        """Matrix representing a fully connected graph between each sample

        This basic implementation creates a non-stochastic affinity matrix, so
        class distributions will exceed 1 (normalization may be desired).
        """
        if self.kernel == 'knn':
            self.nn_fit = None
        affinity_matrix = self._get_kernel(self.X_)
        normalizer = affinity_matrix.sum(axis=0)
        if sparse.isspmatrix(affinity_matrix):
            affinity_matrix.data /= np.diag(np.array(normalizer))
        else:
            affinity_matrix /= normalizer[:, np.newaxis]
        return affinity_matrix


class LabelSpreading(BaseLabelPropagation):
    """LabelSpreading model for semi-supervised learning

    This model is similar to the basic Label Propgation algorithm,
    but uses affinity matrix based on the normalized graph Laplacian
    and soft clamping across the labels.

    Parameters
    ----------
    kernel : {'knn', 'rbf'}
        String identifier for kernel function to use.
        Only 'rbf' and 'knn' kernels are currently supported.
    gamma : float
      parameter for rbf kernel
    n_neighbors : integer > 0
      parameter for knn kernel
    alpha : float
      clamping factor
    max_iter : float
      maximum number of iterations allowed
    tol : float
      Convergence tolerance: threshold to consider the system at steady
      state

    Attributes
    ----------
    X_ : array, shape = [n_samples, n_features]
        Input array.

    classes_ : array, shape = [n_classes]
        The distinct labels used in classifying instances.

    label_distributions_ : array, shape = [n_samples, n_classes]
        Categorical distribution for each item.

    transduction_ : array, shape = [n_samples]
        Label assigned to each item via the transduction.

    n_iter_ : int
        Number of iterations run.

    Examples
    --------
    >>> from sklearn import datasets
    >>> from sklearn.semi_supervised import LabelSpreading
    >>> label_prop_model = LabelSpreading()
    >>> iris = datasets.load_iris()
    >>> random_unlabeled_points = np.where(np.random.random_integers(0, 1,
    ...    size=len(iris.target)))
    >>> labels = np.copy(iris.target)
    >>> labels[random_unlabeled_points] = -1
    >>> label_prop_model.fit(iris.data, labels)
    ... # doctest: +NORMALIZE_WHITESPACE +ELLIPSIS
    LabelSpreading(...)

    References
    ----------
    Dengyong Zhou, Olivier Bousquet, Thomas Navin Lal, Jason Weston,
    Bernhard Schoelkopf. Learning with local and global consistency (2004)
    http://citeseer.ist.psu.edu/viewdoc/summary?doi=10.1.1.115.3219

    See Also
    --------
    LabelPropagation : Unregularized graph based semi-supervised learning
    """

    def __init__(self, kernel='rbf', gamma=20, n_neighbors=7, alpha=0.2,
                 max_iter=30, tol=1e-3):

        # this one has different base parameters
        super(LabelSpreading, self).__init__(kernel=kernel, gamma=gamma,
                                             n_neighbors=n_neighbors,
                                             alpha=alpha, max_iter=max_iter,
                                             tol=tol)

    def _build_graph(self):
        """Graph matrix for Label Spreading computes the graph laplacian"""
        # compute affinity matrix (or gram matrix)
        if self.kernel == 'knn':
            self.nn_fit = None
        n_samples = self.X_.shape[0]
        affinity_matrix = self._get_kernel(self.X_)
        laplacian = graph_laplacian(affinity_matrix, normed=True)
        laplacian = -laplacian
        if sparse.isspmatrix(laplacian):
            diag_mask = (laplacian.row == laplacian.col)
            laplacian.data[diag_mask] = 0.0
        else:
            laplacian.flat[::n_samples + 1] = 0.0  # set diag to 0.0
        return laplacian<|MERGE_RESOLUTION|>--- conflicted
+++ resolved
@@ -61,11 +61,7 @@
 from ..metrics.pairwise import rbf_kernel
 from ..utils.graph import graph_laplacian
 from ..utils.extmath import safe_sparse_dot
-<<<<<<< HEAD
-from ..utils.validation import check_arrays
-=======
 from ..utils.validation import check_X_y, check_is_fitted
->>>>>>> 09dc09a1
 from ..externals import six
 from ..neighbors.unsupervised import NearestNeighbors
 
@@ -215,11 +211,7 @@
         -------
         self : returns an instance of self.
         """
-<<<<<<< HEAD
-        X, y = check_arrays(X, y)
-=======
         X, y = check_X_y(X, y)
->>>>>>> 09dc09a1
         self.X_ = X
 
         # actual graph construction (implementations should override this)
