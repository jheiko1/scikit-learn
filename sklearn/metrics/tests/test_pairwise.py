--- conflicted
+++ resolved
@@ -197,12 +197,7 @@
     return K
 
 
-<<<<<<< HEAD
-def test_pairwise_kernels():
-    # Test the pairwise_kernels helper function.
-=======
 def test_pairwise_kernels():    # Test the pairwise_kernels helper function.
->>>>>>> cd12906c
 
     rng = np.random.RandomState(0)
     X = rng.random_sample((5, 4))
@@ -588,15 +583,10 @@
 
 def test_check_invalid_dimensions():
     # Ensure an error is raised on 1D input arrays.
-<<<<<<< HEAD
-    XA = np.arange(45)
-    XB = np.resize(np.arange(32), (4, 8))
-=======
     # The modified tests are not 1D. In the old test, the array was internally
     # converted to 2D anyways
     XA = np.arange(45).reshape(9, 5)
     XB = np.arange(32).reshape(4, 8)
->>>>>>> cd12906c
     assert_raises(ValueError, check_pairwise_arrays, XA, XB)
     XA = np.arange(45).reshape(9, 5)
     XB = np.arange(32).reshape(4, 8)
