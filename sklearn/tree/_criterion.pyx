# cython: cdivision=True
# cython: boundscheck=False
# cython: wraparound=False

# Authors: Gilles Louppe <g.louppe@gmail.com>
#          Peter Prettenhofer <peter.prettenhofer@gmail.com>
#          Brian Holt <bdholt1@gmail.com>
#          Noel Dawe <noel@dawe.me>
#          Satrajit Gosh <satrajit.ghosh@gmail.com>
#          Lars Buitinck
#          Arnaud Joly <arnaud.v.joly@gmail.com>
#          Joel Nothman <joel.nothman@gmail.com>
#          Fares Hedayati <fares.hedayati@gmail.com>
#          Jacob Schreiber <jmschreiber91@gmail.com>
#          Nelson Liu <nelson@nelsonliu.me>
#
# License: BSD 3 clause

from libc.stdlib cimport calloc
from libc.stdlib cimport free
from libc.string cimport memcpy
from libc.string cimport memset
from libc.math cimport fabs

import numpy as np
cimport numpy as np
np.import_array()

from ._utils cimport log
from ._utils cimport safe_realloc
from ._utils cimport sizet_ptr_to_ndarray
from ._utils cimport WeightedMedianCalculator

cdef class Criterion:
    """Interface for impurity criteria.

    This object stores methods on how to calculate how good a split is using
    different metrics.
    """

    def __dealloc__(self):
        """Destructor."""

        free(self.sum_total)
        free(self.sum_left)
        free(self.sum_right)

    def __getstate__(self):
        return {}

    def __setstate__(self, d):
        pass

    cdef int init(self, const DOUBLE_t[:, ::1] y, DOUBLE_t* sample_weight,
                  double weighted_n_samples, SIZE_t* samples, SIZE_t start,
                  SIZE_t end) nogil except -1:
        """Placeholder for a method which will initialize the criterion.

        Returns -1 in case of failure to allocate memory (and raise MemoryError)
        or 0 otherwise.

        Parameters
        ----------
        y : array-like, dtype=DOUBLE_t
            y is a buffer that can store values for n_outputs target variables
        sample_weight : array-like, dtype=DOUBLE_t
            The weight of each sample
        weighted_n_samples : double
            The total weight of the samples being considered
        samples : array-like, dtype=SIZE_t
            Indices of the samples in X and y, where samples[start:end]
            correspond to the samples in this node
        start : SIZE_t
            The first sample to be used on this node
        end : SIZE_t
            The last sample used on this node
            
        """

        pass

    cdef int reset(self) nogil except -1:
        """Reset the criterion at pos=start.

        This method must be implemented by the subclass.
        """

        pass

    cdef int reverse_reset(self) nogil except -1:
        """Reset the criterion at pos=end.

        This method must be implemented by the subclass.
        """
        pass

    cdef int update(self, SIZE_t new_pos) nogil except -1:
        """Updated statistics by moving samples[pos:new_pos] to the left child.

        This updates the collected statistics by moving samples[pos:new_pos]
        from the right child to the left child. It must be implemented by
        the subclass.

        Parameters
        ----------
        new_pos : SIZE_t
            New starting index position of the samples in the right child
        """

        pass

    cdef double node_impurity(self) nogil:
        """Placeholder for calculating the impurity of the node.

        Placeholder for a method which will evaluate the impurity of
        the current node, i.e. the impurity of samples[start:end]. This is the
        primary function of the criterion class.
        """

        pass

    cdef double node_impurity2(self, double* pred_weights) nogil: 
        """Placeholder for calculating the impurity of the node. 

        Placeholder for a method which will evaluate the impurity of
        the current node, i.e. the impurity of samples[start:end]. This is the
        primary function of the criterion class.
        """

        pass

    cdef void children_impurity(self, double* impurity_left,
                                double* impurity_right) nogil:
        """Placeholder for calculating the impurity of children.

        Placeholder for a method which evaluates the impurity in
        children nodes, i.e. the impurity of samples[start:pos] + the impurity
        of samples[pos:end].

        Parameters
        ----------
        impurity_left : double pointer
            The memory address where the impurity of the left child should be
            stored.
        impurity_right : double pointer
            The memory address where the impurity of the right child should be
            stored
        """

        pass

    cdef void children_impurity2(self, double* impurity_left,
                                double* impurity_right, double* pred_weights) nogil: 
        """Placeholder for calculating the impurity of children.

        Placeholder for a method which evaluates the impurity in
        children nodes, i.e. the impurity of samples[start:pos] + the impurity
        of samples[pos:end].

        Parameters
        ----------
        impurity_left : double pointer
            The memory address where the impurity of the left child should be
            stored.
        impurity_right : double pointer
            The memory address where the impurity of the right child should be
            stored
        """

        pass

    cdef void node_value(self, double* dest) nogil:
        """Placeholder for storing the node value.

        Placeholder for a method which will compute the node value
        of samples[start:end] and save the value into dest.

        Parameters
        ----------
        dest : double pointer
            The memory address where the node value should be stored.
        """

        pass

    cdef double proxy_impurity_improvement(self) nogil:
        """Compute a proxy of the impurity reduction

        This method is used to speed up the search for the best split.
        It is a proxy quantity such that the split that maximizes this value
        also maximizes the impurity improvement. It neglects all constant terms
        of the impurity decrease for a given split.

        The absolute impurity improvement is only computed by the
        impurity_improvement method once the best split has been found.
        """
        cdef double impurity_left
        cdef double impurity_right
        self.children_impurity(&impurity_left, &impurity_right)

        return (- self.weighted_n_right * impurity_right
                - self.weighted_n_left * impurity_left)

    cdef double proxy_impurity_improvement2(self, double* pred_weights) nogil:
        """Compute a proxy of the impurity reduction

        This method is used to speed up the search for the best split.
        It is a proxy quantity such that the split that maximizes this value
        also maximizes the impurity improvement. It neglects all constant terms
        of the impurity decrease for a given split.

        The absolute impurity improvement is only computed by the
        impurity_improvement method once the best split has been found.
        """
        cdef double impurity_left
        cdef double impurity_right
        self.children_impurity2(&impurity_left, &impurity_right, pred_weights)

        return (- self.weighted_n_right * impurity_right
                - self.weighted_n_left * impurity_left)

    cdef double impurity_improvement(self, double impurity) nogil:
        """Compute the improvement in impurity

        This method computes the improvement in impurity when a split occurs.
        The weighted impurity improvement equation is the following:

            N_t / N * (impurity - N_t_R / N_t * right_impurity
                                - N_t_L / N_t * left_impurity)

        where N is the total number of samples, N_t is the number of samples
        at the current node, N_t_L is the number of samples in the left child,
        and N_t_R is the number of samples in the right child,

        Parameters
        ----------
        impurity : double
            The initial impurity of the node before the split

        Return
        ------
        double : improvement in impurity after the split occurs
        """

        cdef double impurity_left
        cdef double impurity_right

        self.children_impurity(&impurity_left, &impurity_right)

        return ((self.weighted_n_node_samples / self.weighted_n_samples) *
                (impurity - (self.weighted_n_right / 
                             self.weighted_n_node_samples * impurity_right)
                          - (self.weighted_n_left / 
                             self.weighted_n_node_samples * impurity_left)))


cdef class ClassificationCriterion(Criterion):
    """Abstract criterion for classification."""

    def __cinit__(self, SIZE_t n_outputs,
                  np.ndarray[SIZE_t, ndim=1] n_classes):
        """Initialize attributes for this criterion.

        Parameters
        ----------
        n_outputs : SIZE_t
            The number of targets, the dimensionality of the prediction
        n_classes : numpy.ndarray, dtype=SIZE_t
            The number of unique classes in each target
        """

        self.sample_weight = NULL

        self.samples = NULL
        self.start = 0
        self.pos = 0
        self.end = 0

        self.n_outputs = n_outputs
        self.n_samples = 0
        self.n_node_samples = 0
        self.weighted_n_node_samples = 0.0
        self.weighted_n_left = 0.0
        self.weighted_n_right = 0.0

        # Count labels for each output
        self.sum_total = NULL
        self.sum_left = NULL
        self.sum_right = NULL
        self.n_classes = NULL

        safe_realloc(&self.n_classes, n_outputs)

        cdef SIZE_t k = 0
        cdef SIZE_t sum_stride = 0

        # For each target, set the number of unique classes in that target,
        # and also compute the maximal stride of all targets
        for k in range(n_outputs):
            self.n_classes[k] = n_classes[k]

            if n_classes[k] > sum_stride:
                sum_stride = n_classes[k]

        self.sum_stride = sum_stride

        cdef SIZE_t n_elements = n_outputs * sum_stride
        self.sum_total = <double*> calloc(n_elements, sizeof(double))
        self.sum_left = <double*> calloc(n_elements, sizeof(double))
        self.sum_right = <double*> calloc(n_elements, sizeof(double))

        if (self.sum_total == NULL or
                self.sum_left == NULL or
                self.sum_right == NULL):
            raise MemoryError()

    def __dealloc__(self):
        """Destructor."""
        free(self.n_classes)

    def __reduce__(self):
        return (type(self),
                (self.n_outputs,
                 sizet_ptr_to_ndarray(self.n_classes, self.n_outputs)),
                self.__getstate__())

    cdef int init(self, const DOUBLE_t[:, ::1] y,
                  DOUBLE_t* sample_weight, double weighted_n_samples,
                  SIZE_t* samples, SIZE_t start, SIZE_t end) nogil except -1:
        """Initialize the criterion at node samples[start:end] and
        children samples[start:start] and samples[start:end].

        Returns -1 in case of failure to allocate memory (and raise MemoryError)
        or 0 otherwise.

        Parameters
        ----------
        y : array-like, dtype=DOUBLE_t
            The target stored as a buffer for memory efficiency
        sample_weight : array-like, dtype=DOUBLE_t
            The weight of each sample
        weighted_n_samples : double
            The total weight of all samples
        samples : array-like, dtype=SIZE_t
            A mask on the samples, showing which ones we want to use
        start : SIZE_t
            The first sample to use in the mask
        end : SIZE_t
            The last sample to use in the mask
        """

        self.y = y
        self.sample_weight = sample_weight
        self.samples = samples
        self.start = start
        self.end = end
        self.n_node_samples = end - start
        self.weighted_n_samples = weighted_n_samples
        self.weighted_n_node_samples = 0.0

        cdef SIZE_t* n_classes = self.n_classes
        cdef double* sum_total = self.sum_total

        cdef SIZE_t i
        cdef SIZE_t p
        cdef SIZE_t k
        cdef SIZE_t c
        cdef DOUBLE_t w = 1.0
        cdef SIZE_t offset = 0

        for k in range(self.n_outputs):
            memset(sum_total + offset, 0, n_classes[k] * sizeof(double))
            offset += self.sum_stride

        for p in range(start, end):
            i = samples[p]

            # w is originally set to be 1.0, meaning that if no sample weights
            # are given, the default weight of each sample is 1.0
            if sample_weight != NULL:
                w = sample_weight[i]

            # Count weighted class frequency for each target
            for k in range(self.n_outputs):
                c = <SIZE_t> self.y[i, k]
                sum_total[k * self.sum_stride + c] += w

            self.weighted_n_node_samples += w

        # Reset to pos=start
        self.reset()
        return 0

    cdef int reset(self) nogil except -1:
        """Reset the criterion at pos=start

        Returns -1 in case of failure to allocate memory (and raise MemoryError)
        or 0 otherwise.
        """
        self.pos = self.start

        self.weighted_n_left = 0.0
        self.weighted_n_right = self.weighted_n_node_samples

        cdef double* sum_total = self.sum_total
        cdef double* sum_left = self.sum_left
        cdef double* sum_right = self.sum_right

        cdef SIZE_t* n_classes = self.n_classes
        cdef SIZE_t k

        for k in range(self.n_outputs):
            memset(sum_left, 0, n_classes[k] * sizeof(double))
            memcpy(sum_right, sum_total, n_classes[k] * sizeof(double))

            sum_total += self.sum_stride
            sum_left += self.sum_stride
            sum_right += self.sum_stride
        return 0

    cdef int reverse_reset(self) nogil except -1:
        """Reset the criterion at pos=end

        Returns -1 in case of failure to allocate memory (and raise MemoryError)
        or 0 otherwise.
        """
        self.pos = self.end

        self.weighted_n_left = self.weighted_n_node_samples
        self.weighted_n_right = 0.0

        cdef double* sum_total = self.sum_total
        cdef double* sum_left = self.sum_left
        cdef double* sum_right = self.sum_right

        cdef SIZE_t* n_classes = self.n_classes
        cdef SIZE_t k

        for k in range(self.n_outputs):
            memset(sum_right, 0, n_classes[k] * sizeof(double))
            memcpy(sum_left, sum_total, n_classes[k] * sizeof(double))

            sum_total += self.sum_stride
            sum_left += self.sum_stride
            sum_right += self.sum_stride
        return 0

    cdef int update(self, SIZE_t new_pos) nogil except -1:
        """Updated statistics by moving samples[pos:new_pos] to the left child.

        Returns -1 in case of failure to allocate memory (and raise MemoryError)
        or 0 otherwise.

        Parameters
        ----------
        new_pos : SIZE_t
            The new ending position for which to move samples from the right
            child to the left child.
        """
        cdef SIZE_t pos = self.pos
        cdef SIZE_t end = self.end

        cdef double* sum_left = self.sum_left
        cdef double* sum_right = self.sum_right
        cdef double* sum_total = self.sum_total

        cdef SIZE_t* n_classes = self.n_classes
        cdef SIZE_t* samples = self.samples
        cdef DOUBLE_t* sample_weight = self.sample_weight

        cdef SIZE_t i
        cdef SIZE_t p
        cdef SIZE_t k
        cdef SIZE_t c
        cdef SIZE_t label_index
        cdef DOUBLE_t w = 1.0

        # Update statistics up to new_pos
        #
        # Given that
        #   sum_left[x] +  sum_right[x] = sum_total[x]
        # and that sum_total is known, we are going to update
        # sum_left from the direction that require the least amount
        # of computations, i.e. from pos to new_pos or from end to new_po.

        if (new_pos - pos) <= (end - new_pos):
            for p in range(pos, new_pos):
                i = samples[p]

                if sample_weight != NULL:
                    w = sample_weight[i]

                for k in range(self.n_outputs):
                    label_index = k * self.sum_stride + <SIZE_t> self.y[i, k]
                    sum_left[label_index] += w

                self.weighted_n_left += w

        else:
            self.reverse_reset()

            for p in range(end - 1, new_pos - 1, -1):
                i = samples[p]

                if sample_weight != NULL:
                    w = sample_weight[i]

                for k in range(self.n_outputs):
                    label_index = k * self.sum_stride + <SIZE_t> self.y[i, k]
                    sum_left[label_index] -= w

                self.weighted_n_left -= w

        # Update right part statistics
        self.weighted_n_right = self.weighted_n_node_samples - self.weighted_n_left
        for k in range(self.n_outputs):
            for c in range(n_classes[k]):
                sum_right[c] = sum_total[c] - sum_left[c]

            sum_right += self.sum_stride
            sum_left += self.sum_stride
            sum_total += self.sum_stride

        self.pos = new_pos
        return 0

    cdef double node_impurity(self) nogil:
        pass

    cdef void children_impurity(self, double* impurity_left,
                                double* impurity_right) nogil:
        pass

    cdef void node_value(self, double* dest) nogil:
        """Compute the node value of samples[start:end] and save it into dest.

        Parameters
        ----------
        dest : double pointer
            The memory address which we will save the node value into.
        """

        cdef double* sum_total = self.sum_total
        cdef SIZE_t* n_classes = self.n_classes
        cdef SIZE_t k

        for k in range(self.n_outputs):
            memcpy(dest, sum_total, n_classes[k] * sizeof(double))
            dest += self.sum_stride
            sum_total += self.sum_stride


cdef class Entropy(ClassificationCriterion):
    r"""Cross Entropy impurity criterion.

    This handles cases where the target is a classification taking values
    0, 1, ... K-2, K-1. If node m represents a region Rm with Nm observations,
    then let

        count_k = 1 / Nm \sum_{x_i in Rm} I(yi = k)

    be the proportion of class k observations in node m.

    The cross-entropy is then defined as

        cross-entropy = -\sum_{k=0}^{K-1} count_k log(count_k)
    """

    cdef double node_impurity(self) nogil:
        """Evaluate the impurity of the current node, i.e. the impurity of
        samples[start:end], using the cross-entropy criterion."""

        cdef SIZE_t* n_classes = self.n_classes
        cdef double* sum_total = self.sum_total
        cdef double entropy = 0.0
        cdef double count_k
        cdef SIZE_t k
        cdef SIZE_t c

        for k in range(self.n_outputs):
            for c in range(n_classes[k]):
                count_k = sum_total[c]
                if count_k > 0.0:
                    count_k /= self.weighted_n_node_samples
                    entropy -= count_k * log(count_k)

            sum_total += self.sum_stride

        return entropy / self.n_outputs

    cdef void children_impurity(self, double* impurity_left,
                                double* impurity_right) nogil:
        """Evaluate the impurity in children nodes

        i.e. the impurity of the left child (samples[start:pos]) and the
        impurity the right child (samples[pos:end]).

        Parameters
        ----------
        impurity_left : double pointer
            The memory address to save the impurity of the left node
        impurity_right : double pointer
            The memory address to save the impurity of the right node
        """

        cdef SIZE_t* n_classes = self.n_classes
        cdef double* sum_left = self.sum_left
        cdef double* sum_right = self.sum_right
        cdef double entropy_left = 0.0
        cdef double entropy_right = 0.0
        cdef double count_k
        cdef SIZE_t k
        cdef SIZE_t c

        for k in range(self.n_outputs):
            for c in range(n_classes[k]):
                count_k = sum_left[c]
                if count_k > 0.0:
                    count_k /= self.weighted_n_left
                    entropy_left -= count_k * log(count_k)

                count_k = sum_right[c]
                if count_k > 0.0:
                    count_k /= self.weighted_n_right
                    entropy_right -= count_k * log(count_k)

            sum_left += self.sum_stride
            sum_right += self.sum_stride

        impurity_left[0] = entropy_left / self.n_outputs
        impurity_right[0] = entropy_right / self.n_outputs


cdef class Gini(ClassificationCriterion):
    r"""Gini Index impurity criterion.

    This handles cases where the target is a classification taking values
    0, 1, ... K-2, K-1. If node m represents a region Rm with Nm observations,
    then let

        count_k = 1/ Nm \sum_{x_i in Rm} I(yi = k)

    be the proportion of class k observations in node m.

    The Gini Index is then defined as:

        index = \sum_{k=0}^{K-1} count_k (1 - count_k)
              = 1 - \sum_{k=0}^{K-1} count_k ** 2
    """

    cdef double node_impurity(self) nogil:
        """Evaluate the impurity of the current node, i.e. the impurity of
        samples[start:end] using the Gini criterion."""


        cdef SIZE_t* n_classes = self.n_classes
        cdef double* sum_total = self.sum_total
        cdef double gini = 0.0
        cdef double sq_count
        cdef double count_k
        cdef SIZE_t k
        cdef SIZE_t c

        for k in range(self.n_outputs):
            sq_count = 0.0

            for c in range(n_classes[k]):
                count_k = sum_total[c]
                sq_count += count_k * count_k

            gini += 1.0 - sq_count / (self.weighted_n_node_samples *
                                      self.weighted_n_node_samples)

            sum_total += self.sum_stride

        return gini / self.n_outputs

    cdef void children_impurity(self, double* impurity_left,
                                double* impurity_right) nogil:
        """Evaluate the impurity in children nodes

        i.e. the impurity of the left child (samples[start:pos]) and the
        impurity the right child (samples[pos:end]) using the Gini index.

        Parameters
        ----------
        impurity_left : double pointer
            The memory address to save the impurity of the left node to
        impurity_right : double pointer
            The memory address to save the impurity of the right node to
        """

        cdef SIZE_t* n_classes = self.n_classes
        cdef double* sum_left = self.sum_left
        cdef double* sum_right = self.sum_right
        cdef double gini_left = 0.0
        cdef double gini_right = 0.0
        cdef double sq_count_left
        cdef double sq_count_right
        cdef double count_k
        cdef SIZE_t k
        cdef SIZE_t c

        for k in range(self.n_outputs):
            sq_count_left = 0.0
            sq_count_right = 0.0

            for c in range(n_classes[k]):
                count_k = sum_left[c]
                sq_count_left += count_k * count_k

                count_k = sum_right[c]
                sq_count_right += count_k * count_k

            gini_left += 1.0 - sq_count_left / (self.weighted_n_left *
                                                self.weighted_n_left)

            gini_right += 1.0 - sq_count_right / (self.weighted_n_right *
                                                  self.weighted_n_right)

            sum_left += self.sum_stride
            sum_right += self.sum_stride

        impurity_left[0] = gini_left / self.n_outputs
        impurity_right[0] = gini_right / self.n_outputs


cdef class RegressionCriterion(Criterion):
    r"""Abstract regression criterion.

    This handles cases where the target is a continuous value, and is
    evaluated by computing the variance of the target values left and right
    of the split point. The computation takes linear time with `n_samples`
    by using ::

        var = \sum_i^n (y_i - y_bar) ** 2
            = (\sum_i^n y_i ** 2) - n_samples * y_bar ** 2
    """

    def __cinit__(self, SIZE_t n_outputs, SIZE_t n_samples):
        """Initialize parameters for this criterion.

        Parameters
        ----------
        n_outputs : SIZE_t
            The number of targets to be predicted

        n_samples : SIZE_t
            The total number of samples to fit on
        """

        # Default values
        self.sample_weight = NULL

        self.samples = NULL
        self.start = 0
        self.pos = 0
        self.end = 0

        self.n_outputs = n_outputs
        self.n_samples = n_samples
        self.n_node_samples = 0
        self.weighted_n_node_samples = 0.0
        self.weighted_n_left = 0.0
        self.weighted_n_right = 0.0

        self.sq_sum_total = 0.0

        # Allocate accumulators. Make sure they are NULL, not uninitialized,
        # before an exception can be raised (which triggers __dealloc__).
        self.sum_total = NULL
        self.sum_left = NULL
        self.sum_right = NULL

        # Allocate memory for the accumulators
        self.sum_total = <double*> calloc(n_outputs, sizeof(double))
        self.sum_left = <double*> calloc(n_outputs, sizeof(double))
        self.sum_right = <double*> calloc(n_outputs, sizeof(double))

        if (self.sum_total == NULL or 
                self.sum_left == NULL or
                self.sum_right == NULL):
            raise MemoryError()

    def __reduce__(self):
        return (type(self), (self.n_outputs, self.n_samples), self.__getstate__())

    cdef int init(self, const DOUBLE_t[:, ::1] y, DOUBLE_t* sample_weight,
                  double weighted_n_samples, SIZE_t* samples, SIZE_t start,
                  SIZE_t end) nogil except -1:
        """Initialize the criterion at node samples[start:end] and
           children samples[start:start] and samples[start:end]."""
        # Initialize fields
        self.y = y
        self.sample_weight = sample_weight
        self.samples = samples
        self.start = start
        self.end = end
        self.n_node_samples = end - start
        self.weighted_n_samples = weighted_n_samples
        self.weighted_n_node_samples = 0.

        cdef SIZE_t i
        cdef SIZE_t p
        cdef SIZE_t k
        cdef DOUBLE_t y_ik
        cdef DOUBLE_t w_y_ik
        cdef DOUBLE_t w = 1.0

        self.sq_sum_total = 0.0
        memset(self.sum_total, 0, self.n_outputs * sizeof(double))

        for p in range(start, end):
            i = samples[p]

            if sample_weight != NULL:
                w = sample_weight[i]

            for k in range(self.n_outputs):
                y_ik = self.y[i, k]
                w_y_ik = w * y_ik
                self.sum_total[k] += w_y_ik
                self.sq_sum_total += w_y_ik * y_ik

            self.weighted_n_node_samples += w

        # Reset to pos=start
        self.reset()
        return 0

    cdef int reset(self) nogil except -1:
        """Reset the criterion at pos=start."""
        cdef SIZE_t n_bytes = self.n_outputs * sizeof(double)
        memset(self.sum_left, 0, n_bytes)
        memcpy(self.sum_right, self.sum_total, n_bytes)

        self.weighted_n_left = 0.0
        self.weighted_n_right = self.weighted_n_node_samples
        self.pos = self.start
        return 0

    cdef int reverse_reset(self) nogil except -1:
        """Reset the criterion at pos=end."""
        cdef SIZE_t n_bytes = self.n_outputs * sizeof(double)
        memset(self.sum_right, 0, n_bytes)
        memcpy(self.sum_left, self.sum_total, n_bytes)

        self.weighted_n_right = 0.0
        self.weighted_n_left = self.weighted_n_node_samples
        self.pos = self.end
        return 0

    cdef int update(self, SIZE_t new_pos) nogil except -1:
        """Updated statistics by moving samples[pos:new_pos] to the left."""

        cdef double* sum_left = self.sum_left
        cdef double* sum_right = self.sum_right
        cdef double* sum_total = self.sum_total

        cdef double* sample_weight = self.sample_weight
        cdef SIZE_t* samples = self.samples

        cdef SIZE_t pos = self.pos
        cdef SIZE_t end = self.end
        cdef SIZE_t i
        cdef SIZE_t p
        cdef SIZE_t k
        cdef DOUBLE_t w = 1.0

        # Update statistics up to new_pos
        #
        # Given that
        #           sum_left[x] +  sum_right[x] = sum_total[x]
        # and that sum_total is known, we are going to update
        # sum_left from the direction that require the least amount
        # of computations, i.e. from pos to new_pos or from end to new_pos.

        if (new_pos - pos) <= (end - new_pos):
            for p in range(pos, new_pos):
                i = samples[p]

                if sample_weight != NULL:
                    w = sample_weight[i]

                for k in range(self.n_outputs):
                    sum_left[k] += w * self.y[i, k]

                self.weighted_n_left += w
        else:
            self.reverse_reset()

            for p in range(end - 1, new_pos - 1, -1):
                i = samples[p]

                if sample_weight != NULL:
                    w = sample_weight[i]

                for k in range(self.n_outputs):
                    sum_left[k] -= w * self.y[i, k]

                self.weighted_n_left -= w

        self.weighted_n_right = (self.weighted_n_node_samples -
                                 self.weighted_n_left)
        for k in range(self.n_outputs):
            sum_right[k] = sum_total[k] - sum_left[k]

        self.pos = new_pos
        return 0

    cdef double node_impurity(self) nogil:
        pass

    cdef void children_impurity(self, double* impurity_left,
                                double* impurity_right) nogil:
        pass

    cdef void node_value(self, double* dest) nogil:
        """Compute the node value of samples[start:end] into dest."""

        cdef SIZE_t k

        for k in range(self.n_outputs):
            dest[k] = self.sum_total[k] / self.weighted_n_node_samples


cdef class MSE(RegressionCriterion):
    """Mean squared error impurity criterion.

        MSE = var_left + var_right
    """

    cdef double node_impurity(self) nogil:
        """Evaluate the impurity of the current node, i.e. the impurity of
           samples[start:end]."""

        cdef double* sum_total = self.sum_total
        cdef double impurity
        cdef SIZE_t k

        impurity = self.sq_sum_total / self.weighted_n_node_samples
        for k in range(self.n_outputs):
            impurity -= (sum_total[k] / self.weighted_n_node_samples)**2.0

        return impurity / self.n_outputs

    cdef double proxy_impurity_improvement(self) nogil:
        """Compute a proxy of the impurity reduction

        This method is used to speed up the search for the best split.
        It is a proxy quantity such that the split that maximizes this value
        also maximizes the impurity improvement. It neglects all constant terms
        of the impurity decrease for a given split.

        The absolute impurity improvement is only computed by the
        impurity_improvement method once the best split has been found.
        """

        cdef double* sum_left = self.sum_left
        cdef double* sum_right = self.sum_right

        cdef SIZE_t k
        cdef double proxy_impurity_left = 0.0
        cdef double proxy_impurity_right = 0.0

        for k in range(self.n_outputs):
            proxy_impurity_left += sum_left[k] * sum_left[k]
            proxy_impurity_right += sum_right[k] * sum_right[k]

        return (proxy_impurity_left / self.weighted_n_left +
                proxy_impurity_right / self.weighted_n_right)

    cdef void children_impurity(self, double* impurity_left,
                                double* impurity_right) nogil:
        """Evaluate the impurity in children nodes, i.e. the impurity of the
           left child (samples[start:pos]) and the impurity the right child
           (samples[pos:end])."""

        cdef DOUBLE_t* sample_weight = self.sample_weight
        cdef SIZE_t* samples = self.samples
        cdef SIZE_t pos = self.pos
        cdef SIZE_t start = self.start

        cdef double* sum_left = self.sum_left
        cdef double* sum_right = self.sum_right
        cdef DOUBLE_t y_ik

        cdef double sq_sum_left = 0.0
        cdef double sq_sum_right

        cdef SIZE_t i
        cdef SIZE_t p
        cdef SIZE_t k
        cdef DOUBLE_t w = 1.0

        for p in range(start, pos):
            i = samples[p]

            if sample_weight != NULL:
                w = sample_weight[i]

            for k in range(self.n_outputs):
                y_ik = self.y[i, k]
                sq_sum_left += w * y_ik * y_ik

        sq_sum_right = self.sq_sum_total - sq_sum_left

        impurity_left[0] = sq_sum_left / self.weighted_n_left
        impurity_right[0] = sq_sum_right / self.weighted_n_right

        for k in range(self.n_outputs):
            impurity_left[0] -= (sum_left[k] / self.weighted_n_left) ** 2.0
            impurity_right[0] -= (sum_right[k] / self.weighted_n_right) ** 2.0

        impurity_left[0] /= self.n_outputs
        impurity_right[0] /= self.n_outputs

cdef class MAE(RegressionCriterion):
    r"""Mean absolute error impurity criterion

       MAE = (1 / n)*(\sum_i |y_i - f_i|), where y_i is the true
       value and f_i is the predicted value."""
    def __dealloc__(self):
        """Destructor."""
        free(self.node_medians)

    cdef np.ndarray left_child
    cdef np.ndarray right_child
    cdef DOUBLE_t* node_medians

    def __cinit__(self, SIZE_t n_outputs, SIZE_t n_samples):
        """Initialize parameters for this criterion.

        Parameters
        ----------
        n_outputs : SIZE_t
            The number of targets to be predicted

        n_samples : SIZE_t
            The total number of samples to fit on
        """

        # Default values
        self.sample_weight = NULL

        self.samples = NULL
        self.start = 0
        self.pos = 0
        self.end = 0

        self.n_outputs = n_outputs
        self.n_samples = n_samples
        self.n_node_samples = 0
        self.weighted_n_node_samples = 0.0
        self.weighted_n_left = 0.0
        self.weighted_n_right = 0.0

        # Allocate accumulators. Make sure they are NULL, not uninitialized,
        # before an exception can be raised (which triggers __dealloc__).
        self.node_medians = NULL

        # Allocate memory for the accumulators
        safe_realloc(&self.node_medians, n_outputs)

        self.left_child = np.empty(n_outputs, dtype='object')
        self.right_child = np.empty(n_outputs, dtype='object')
        # initialize WeightedMedianCalculators
        for k in range(n_outputs):
            self.left_child[k] = WeightedMedianCalculator(n_samples)
            self.right_child[k] = WeightedMedianCalculator(n_samples)

    cdef int init(self, const DOUBLE_t[:, ::1] y, DOUBLE_t* sample_weight,
                  double weighted_n_samples, SIZE_t* samples, SIZE_t start,
                  SIZE_t end) nogil except -1:
        """Initialize the criterion at node samples[start:end] and
           children samples[start:start] and samples[start:end]."""

        cdef SIZE_t i, p, k
        cdef DOUBLE_t w = 1.0

        # Initialize fields
        self.y = y
        self.sample_weight = sample_weight
        self.samples = samples
        self.start = start
        self.end = end
        self.n_node_samples = end - start
        self.weighted_n_samples = weighted_n_samples
        self.weighted_n_node_samples = 0.

        cdef void** left_child
        cdef void** right_child

        left_child = <void**> self.left_child.data
        right_child = <void**> self.right_child.data

        for k in range(self.n_outputs):
            (<WeightedMedianCalculator> left_child[k]).reset()
            (<WeightedMedianCalculator> right_child[k]).reset()

        for p in range(start, end):
            i = samples[p]

            if sample_weight != NULL:
                w = sample_weight[i]

            for k in range(self.n_outputs):
                # push method ends up calling safe_realloc, hence `except -1`
                # push all values to the right side,
                # since pos = start initially anyway
                (<WeightedMedianCalculator> right_child[k]).push(self.y[i, k], w)

            self.weighted_n_node_samples += w
        # calculate the node medians
        for k in range(self.n_outputs):
            self.node_medians[k] = (<WeightedMedianCalculator> right_child[k]).get_median()

        # Reset to pos=start
        self.reset()
        return 0

    cdef int reset(self) nogil except -1:
        """Reset the criterion at pos=start

        Returns -1 in case of failure to allocate memory (and raise MemoryError)
        or 0 otherwise.
        """

        cdef SIZE_t i, k
        cdef DOUBLE_t value
        cdef DOUBLE_t weight

        cdef void** left_child = <void**> self.left_child.data
        cdef void** right_child = <void**> self.right_child.data

        self.weighted_n_left = 0.0
        self.weighted_n_right = self.weighted_n_node_samples
        self.pos = self.start

        # reset the WeightedMedianCalculators, left should have no
        # elements and right should have all elements.

        for k in range(self.n_outputs):
            # if left has no elements, it's already reset
            for i in range((<WeightedMedianCalculator> left_child[k]).size()):
                # remove everything from left and put it into right
                (<WeightedMedianCalculator> left_child[k]).pop(&value,
                                                               &weight)
                # push method ends up calling safe_realloc, hence `except -1`
                (<WeightedMedianCalculator> right_child[k]).push(value,
                                                                 weight)
        return 0

    cdef int reverse_reset(self) nogil except -1:
        """Reset the criterion at pos=end

        Returns -1 in case of failure to allocate memory (and raise MemoryError)
        or 0 otherwise.
        """

        self.weighted_n_right = 0.0
        self.weighted_n_left = self.weighted_n_node_samples
        self.pos = self.end

        cdef DOUBLE_t value
        cdef DOUBLE_t weight
        cdef void** left_child = <void**> self.left_child.data
        cdef void** right_child = <void**> self.right_child.data

        # reverse reset the WeightedMedianCalculators, right should have no
        # elements and left should have all elements.
        for k in range(self.n_outputs):
            # if right has no elements, it's already reset
            for i in range((<WeightedMedianCalculator> right_child[k]).size()):
                # remove everything from right and put it into left
                (<WeightedMedianCalculator> right_child[k]).pop(&value,
                                                                &weight)
                # push method ends up calling safe_realloc, hence `except -1`
                (<WeightedMedianCalculator> left_child[k]).push(value,
                                                                weight)
        return 0

    cdef int update(self, SIZE_t new_pos) nogil except -1:
        """Updated statistics by moving samples[pos:new_pos] to the left

        Returns -1 in case of failure to allocate memory (and raise MemoryError)
        or 0 otherwise.
        """

        cdef DOUBLE_t* sample_weight = self.sample_weight
        cdef SIZE_t* samples = self.samples

        cdef void** left_child = <void**> self.left_child.data
        cdef void** right_child = <void**> self.right_child.data

        cdef SIZE_t pos = self.pos
        cdef SIZE_t end = self.end
        cdef SIZE_t i, p, k
        cdef DOUBLE_t w = 1.0

        # Update statistics up to new_pos
        #
        # We are going to update right_child and left_child
        # from the direction that require the least amount of
        # computations, i.e. from pos to new_pos or from end to new_pos.

        if (new_pos - pos) <= (end - new_pos):
            for p in range(pos, new_pos):
                i = samples[p]

                if sample_weight != NULL:
                    w = sample_weight[i]

                for k in range(self.n_outputs):
                    # remove y_ik and its weight w from right and add to left
                    (<WeightedMedianCalculator> right_child[k]).remove(self.y[i, k], w)
                    # push method ends up calling safe_realloc, hence except -1
                    (<WeightedMedianCalculator> left_child[k]).push(self.y[i, k], w)

                self.weighted_n_left += w
        else:
            self.reverse_reset()

            for p in range(end - 1, new_pos - 1, -1):
                i = samples[p]

                if sample_weight != NULL:
                    w = sample_weight[i]

                for k in range(self.n_outputs):
                    # remove y_ik and its weight w from left and add to right
                    (<WeightedMedianCalculator> left_child[k]).remove(self.y[i, k], w)
                    (<WeightedMedianCalculator> right_child[k]).push(self.y[i, k], w)

                self.weighted_n_left -= w

        self.weighted_n_right = (self.weighted_n_node_samples -
                                 self.weighted_n_left)
        self.pos = new_pos
        return 0

    cdef void node_value(self, double* dest) nogil:
        """Computes the node value of samples[start:end] into dest."""

        cdef SIZE_t k
        for k in range(self.n_outputs):
            dest[k] = <double> self.node_medians[k]

    cdef double node_impurity(self) nogil:
        """Evaluate the impurity of the current node, i.e. the impurity of
           samples[start:end]"""

        cdef DOUBLE_t* sample_weight = self.sample_weight
        cdef SIZE_t* samples = self.samples
        cdef SIZE_t i, p, k
        cdef DOUBLE_t w = 1.0
        cdef DOUBLE_t impurity = 0.0

        for k in range(self.n_outputs):
            for p in range(self.start, self.end):
                i = samples[p]

                if sample_weight != NULL:
                    w = sample_weight[i]

                impurity += fabs(self.y[i, k] - self.node_medians[k]) * w

        return impurity / (self.weighted_n_node_samples * self.n_outputs)

    cdef void children_impurity(self, double* p_impurity_left,
                                double* p_impurity_right) nogil:
        """Evaluate the impurity in children nodes, i.e. the impurity of the
           left child (samples[start:pos]) and the impurity the right child
           (samples[pos:end]).
        """

        cdef DOUBLE_t* sample_weight = self.sample_weight
        cdef SIZE_t* samples = self.samples

        cdef SIZE_t start = self.start
        cdef SIZE_t pos = self.pos
        cdef SIZE_t end = self.end

        cdef SIZE_t i, p, k
        cdef DOUBLE_t median
        cdef DOUBLE_t w = 1.0
        cdef DOUBLE_t impurity_left = 0.0
        cdef DOUBLE_t impurity_right = 0.0

        cdef void** left_child = <void**> self.left_child.data
        cdef void** right_child = <void**> self.right_child.data

        for k in range(self.n_outputs):
            median = (<WeightedMedianCalculator> left_child[k]).get_median()
            for p in range(start, pos):
                i = samples[p]

                if sample_weight != NULL:
                    w = sample_weight[i]

                impurity_left += fabs(self.y[i, k] - median) * w
        p_impurity_left[0] = impurity_left / (self.weighted_n_left * 
                                              self.n_outputs)

        for k in range(self.n_outputs):
            median = (<WeightedMedianCalculator> right_child[k]).get_median()
            for p in range(pos, end):
                i = samples[p]

                if sample_weight != NULL:
                    w = sample_weight[i]

                impurity_right += fabs(self.y[i, k] - median) * w
        p_impurity_right[0] = impurity_right / (self.weighted_n_right * 
                                                self.n_outputs)


cdef class FriedmanMSE(MSE):
    """Mean squared error impurity criterion with improvement score by Friedman

    Uses the formula (35) in Friedman's original Gradient Boosting paper:

        diff = mean_left - mean_right
        improvement = n_left * n_right * diff^2 / (n_left + n_right)
    """

    cdef double proxy_impurity_improvement(self) nogil:
        """Compute a proxy of the impurity reduction

        This method is used to speed up the search for the best split.
        It is a proxy quantity such that the split that maximizes this value
        also maximizes the impurity improvement. It neglects all constant terms
        of the impurity decrease for a given split.

        The absolute impurity improvement is only computed by the
        impurity_improvement method once the best split has been found.
        """

        cdef double* sum_left = self.sum_left
        cdef double* sum_right = self.sum_right

        cdef double total_sum_left = 0.0
        cdef double total_sum_right = 0.0

        cdef SIZE_t k
        cdef double diff = 0.0

        for k in range(self.n_outputs):
            total_sum_left += sum_left[k]
            total_sum_right += sum_right[k]

        diff = (self.weighted_n_right * total_sum_left -
                self.weighted_n_left * total_sum_right)

        return diff * diff / (self.weighted_n_left * self.weighted_n_right)

    cdef double impurity_improvement(self, double impurity) nogil:
        cdef double* sum_left = self.sum_left
        cdef double* sum_right = self.sum_right

        cdef double total_sum_left = 0.0
        cdef double total_sum_right = 0.0

        cdef SIZE_t k
        cdef double diff = 0.0

        for k in range(self.n_outputs):
            total_sum_left += sum_left[k]
            total_sum_right += sum_right[k]

        diff = (self.weighted_n_right * total_sum_left -
                self.weighted_n_left * total_sum_right) / self.n_outputs

        return (diff * diff / (self.weighted_n_left * self.weighted_n_right *
                               self.weighted_n_node_samples))


cdef class AxisProjection(RegressionCriterion):
    r"""Mean squared error impurity criterion 
        of axis-aligned projections of high dimensional y

        Algorithm:
            1. select a random predictor from [0,n_outputs]
            2. compute mse on the values of that predictor for all samples

       MSE = var_left + var_right
    """
    cdef double node_impurity2(self, double* pred_weights) nogil:
        """Evaluate the impurity of the current node, i.e. the impurity of
           samples[start:end]."""
        cdef double impurity = 0.0 #TODO
        cdef DOUBLE_t* sample_weight = self.sample_weight
        cdef SIZE_t* samples = self.samples
        cdef SIZE_t end = self.end
        cdef SIZE_t start = self.start
        cdef double* pred = <double*> calloc(end-start, sizeof(double))

        cdef double mean_pred = 0.0 #TODO
        cdef DOUBLE_t y_ik

        cdef SIZE_t i
        cdef SIZE_t p
        cdef SIZE_t k 

        cdef DOUBLE_t w = 1.0


        for p in range(start, end):
            i = samples[p]
            if sample_weight != NULL:
                w = sample_weight[i]
            for k in range(self.n_outputs):
                y_ik = self.y[i, k]
                # sum over all predictors with pred weights
                pred[p] += y_ik * pred_weights[k] 
                # sum over all samples to get mean of new predictor
                mean_pred += pred[p] / (end - start)

        for p in range(start, end):
            i = samples[p]
            if sample_weight != NULL:
                w = sample_weight[i]
            impurity += (mean_pred - pred[p]) * (mean_pred - pred[p]) * w
        impurity /= self.weighted_n_node_samples
        return impurity
        

    cdef double proxy_impurity_improvement2(self, double* pred_weights) nogil:
        """Compute a proxy of the impurity reduction

        This method is used to speed up the search for the best split.
        It is a proxy quantity such that the split that maximizes this value
        also maximizes the impurity improvement. It neglects all constant terms
        of the impurity decrease for a given split.

        The absolute impurity improvement is only computed by the
        impurity_improvement method once the best split has been found.
        """
        '''
        cdef SIZE_t i
        with gil:
            for i in range(self.n_outputs):
                print("proxy weights: ", pred_weights[i])
        '''
        cdef double* sum_left = self.sum_left
        cdef double* sum_right = self.sum_right

        cdef SIZE_t k
        cdef double proxy_impurity_left = 0.0
        cdef double proxy_impurity_right = 0.0

        with gil:
            for k in range(self.n_outputs):
                proxy_impurity_left += sum_left[k] * sum_left[k] * abs(pred_weights[k])
                proxy_impurity_right += sum_right[k] * sum_right[k] * abs(pred_weights[k])
        #with gil:
        #    return (abs(proxy_impurity_left / self.weighted_n_left) +
        #            abs(proxy_impurity_right / self.weighted_n_right))
        return (proxy_impurity_left / self.weighted_n_left +
                proxy_impurity_right / self.weighted_n_right)


    cdef void children_impurity2(self, double* impurity_left,
                                double* impurity_right, double* pred_weights) nogil:
        """Evaluate the impurity in children nodes, i.e. the impurity of the
           left child (samples[start:pos]) and the impurity the right child
           (samples[pos:end])."""
        cdef DOUBLE_t* sample_weight = self.sample_weight
        cdef SIZE_t* samples = self.samples
        cdef SIZE_t pos = self.pos
        cdef SIZE_t start = self.start
        cdef SIZE_t end = self.end

        impurity_left[0] = 0.0
        impurity_right[0] = 0.0
        cdef double* pred_left = <double*> calloc(pos-start, sizeof(double))
        cdef double* pred_right = <double*> calloc(end-pos, sizeof(double))
        cdef double mean_pred_left = 0.0 #TODO
        cdef double mean_pred_right = 0.0 #TODO
        cdef DOUBLE_t y_ik

        cdef SIZE_t i
        cdef SIZE_t p
        cdef SIZE_t k # modified

        cdef DOUBLE_t w = 1.0
    
        for p in range(start, pos):
            i = samples[p]
            if sample_weight != NULL:
                w = sample_weight[i]
            for k in range(self.n_outputs):
                y_ik = self.y[i, k]
                # sum over all predictors with pred weights
                pred_left[p] += y_ik * pred_weights[k] 
                # sum over all samples to get mean of new predictor
                mean_pred_left += pred_left[p] / (pos - start)
        w = 1.0
        for p in range(start, pos):
            i = samples[p]
            if sample_weight != NULL:
                w = sample_weight[i]
            impurity_left[0] += ((mean_pred_left - pred_left[p]) 
                            * (mean_pred_left - pred_left[p]) * w)/self.weighted_n_left
        w = 1.0
        for p in range(pos, end):
            i = samples[p]
            if sample_weight != NULL:
                w = sample_weight[i]
            for k in range(self.n_outputs):
                y_ik = self.y[i, k]
                # sum over all predictors with pred weights
                pred_right[p - pos] += y_ik * pred_weights[k] 
                # sum over all samples to get mean of new predictor
        for p in range(pos, end):
            mean_pred_right += pred_right[p-pos] / (end - pos)

        w = 1.0
        for p in range(pos, end):
            i = samples[p]
            if sample_weight != NULL:
                w = sample_weight[i]
            impurity_right[0] += ((mean_pred_right - pred_right[p - pos]) * (mean_pred_right - pred_right[p-pos]) * w) / self.weighted_n_right
    
        impurity_left[0]
        impurity_right[0]
<<<<<<< HEAD

=======
        
>>>>>>> 40a17a6e

cdef class ObliqueProjection(RegressionCriterion):
    r"""Mean squared error impurity criterion 
        of oblique projections of high dimensional y

        Algorithm:
            1. select a random predictors from [0,n_outputs]
            2. Set weights of chosen predictors to -1 or 1
            3. compute mse on the values of those predictors for all samples

       MSE = var_left + var_right
    """

    cdef double node_impurity2(self, double* pred_weights) nogil:
        """Evaluate the impurity of the current node, i.e. the impurity of
           samples[start:end]."""
        cdef double impurity = 0.0 #TODO
        cdef DOUBLE_t* sample_weight = self.sample_weight
        cdef SIZE_t* samples = self.samples
        cdef SIZE_t end = self.end
        cdef SIZE_t start = self.start
        cdef double* pred = <double*> calloc(end-start, sizeof(double))

        cdef double mean_pred = 0.0 #TODO
        cdef DOUBLE_t y_ik

        cdef SIZE_t i
        cdef SIZE_t p
<<<<<<< HEAD
        cdef SIZE_t k # modified
        cdef UINT32_t rand_r_state
        cdef SIZE_t num_pred # modified
        cdef SIZE_t a # modified
        pred_weights = <double*> calloc(self.n_outputs, sizeof(double))
 
        with gil: # is this okay?
            rand_r_state = self.random_state.randint(0, RAND_R_MAX)
        cdef UINT32_t* random_state = &rand_r_state

        num_pred = rand_int(1, self.n_outputs+1, random_state) #TODO is this random state okay?

        for i in range(num_pred):
            k = rand_int(0, self.n_outputs, random_state)
            a = rand_int(0, 2, random_state)
            if a == 0:
                a -= 1
            pred_weights[k] = a # didn't normalize
=======
        cdef SIZE_t k 
>>>>>>> 40a17a6e

        cdef DOUBLE_t w = 1.0


        for p in range(start, end):
            i = samples[p]
            if sample_weight != NULL:
                w = sample_weight[i]
            for k in range(self.n_outputs):
                y_ik = self.y[i, k]
                # sum over all predictors with pred weights
                pred[p] += y_ik * pred_weights[k] 
                # sum over all samples to get mean of new predictor
                mean_pred += pred[p] / (end - start)

        for p in range(start, end):
            i = samples[p]
            if sample_weight != NULL:
                w = sample_weight[i]
            impurity += (mean_pred - pred[p]) * (mean_pred - pred[p]) * w
        impurity /= self.weighted_n_node_samples
        return impurity
        

    cdef double proxy_impurity_improvement2(self, double* pred_weights) nogil:
        """Compute a proxy of the impurity reduction

        This method is used to speed up the search for the best split.
        It is a proxy quantity such that the split that maximizes this value
        also maximizes the impurity improvement. It neglects all constant terms
        of the impurity decrease for a given split.

        The absolute impurity improvement is only computed by the
        impurity_improvement method once the best split has been found.
        """
        '''
        cdef SIZE_t i
        with gil:
            for i in range(self.n_outputs):
                print("proxy weights: ", pred_weights[i])
        '''
        cdef double* sum_left = self.sum_left
        cdef double* sum_right = self.sum_right

        cdef SIZE_t k
        cdef double proxy_impurity_left = 0.0
        cdef double proxy_impurity_right = 0.0

        with gil:
            for k in range(self.n_outputs):
                proxy_impurity_left += sum_left[k] * sum_left[k] * abs(pred_weights[k])
                proxy_impurity_right += sum_right[k] * sum_right[k] * abs(pred_weights[k])
        #with gil:
        #    return (abs(proxy_impurity_left / self.weighted_n_left) +
        #            abs(proxy_impurity_right / self.weighted_n_right))
        return (proxy_impurity_left / self.weighted_n_left +
                proxy_impurity_right / self.weighted_n_right)


    cdef void children_impurity2(self, double* impurity_left,
                                double* impurity_right, double* pred_weights) nogil:
        """Evaluate the impurity in children nodes, i.e. the impurity of the
           left child (samples[start:pos]) and the impurity the right child
           (samples[pos:end])."""
        cdef DOUBLE_t* sample_weight = self.sample_weight
        cdef SIZE_t* samples = self.samples
        cdef SIZE_t pos = self.pos
        cdef SIZE_t start = self.start
        cdef SIZE_t end = self.end

        impurity_left[0] = 0.0
        impurity_right[0] = 0.0
        cdef double* pred_left = <double*> calloc(pos-start, sizeof(double))
        cdef double* pred_right = <double*> calloc(end-pos, sizeof(double))
        cdef double mean_pred_left = 0.0 #TODO
        cdef double mean_pred_right = 0.0 #TODO
        cdef DOUBLE_t y_ik

        cdef SIZE_t i
        cdef SIZE_t p
        cdef SIZE_t k # modified

        cdef DOUBLE_t w = 1.0
    
        for p in range(start, pos):
            i = samples[p]
            if sample_weight != NULL:
                w = sample_weight[i]
            for k in range(self.n_outputs):
                y_ik = self.y[i, k]
                # sum over all predictors with pred weights
                pred_left[p] += y_ik * pred_weights[k] 
                # sum over all samples to get mean of new predictor
                mean_pred_left += pred_left[p] / (pos - start)
        w = 1.0
        for p in range(start, pos):
            i = samples[p]
            if sample_weight != NULL:
                w = sample_weight[i]
            impurity_left[0] += ((mean_pred_left - pred_left[p]) 
                            * (mean_pred_left - pred_left[p]) * w)/self.weighted_n_left
        w = 1.0
        for p in range(pos, end):
            i = samples[p]
            if sample_weight != NULL:
                w = sample_weight[i]
            for k in range(self.n_outputs):
                y_ik = self.y[i, k]
                # sum over all predictors with pred weights
                pred_right[p - pos] += y_ik * pred_weights[k] 
                # sum over all samples to get mean of new predictor
        for p in range(pos, end):
            mean_pred_right += pred_right[p-pos] / (end - pos)

        w = 1.0
        for p in range(pos, end):
            i = samples[p]
            if sample_weight != NULL:
                w = sample_weight[i]
            impurity_right[0] += ((mean_pred_right - pred_right[p - pos]) * (mean_pred_right - pred_right[p-pos]) * w) / self.weighted_n_right
    
        impurity_left[0]
        impurity_right[0]<|MERGE_RESOLUTION|>--- conflicted
+++ resolved
@@ -1524,11 +1524,7 @@
     
         impurity_left[0]
         impurity_right[0]
-<<<<<<< HEAD
-
-=======
         
->>>>>>> 40a17a6e
 
 cdef class ObliqueProjection(RegressionCriterion):
     r"""Mean squared error impurity criterion 
@@ -1557,28 +1553,7 @@
 
         cdef SIZE_t i
         cdef SIZE_t p
-<<<<<<< HEAD
-        cdef SIZE_t k # modified
-        cdef UINT32_t rand_r_state
-        cdef SIZE_t num_pred # modified
-        cdef SIZE_t a # modified
-        pred_weights = <double*> calloc(self.n_outputs, sizeof(double))
- 
-        with gil: # is this okay?
-            rand_r_state = self.random_state.randint(0, RAND_R_MAX)
-        cdef UINT32_t* random_state = &rand_r_state
-
-        num_pred = rand_int(1, self.n_outputs+1, random_state) #TODO is this random state okay?
-
-        for i in range(num_pred):
-            k = rand_int(0, self.n_outputs, random_state)
-            a = rand_int(0, 2, random_state)
-            if a == 0:
-                a -= 1
-            pred_weights[k] = a # didn't normalize
-=======
         cdef SIZE_t k 
->>>>>>> 40a17a6e
 
         cdef DOUBLE_t w = 1.0
 
